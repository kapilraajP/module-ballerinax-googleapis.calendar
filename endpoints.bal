// Copyright (c) 2020, WSO2 Inc. (http://www.wso2.org) All Rights Reserved.
//
// WSO2 Inc. licenses this file to you under the Apache License,
// Version 2.0 (the "License"); you may not use this file except
// in compliance with the License.
// You may obtain a copy of the License at
//
// http://www.apache.org/licenses/LICENSE-2.0
//
// Unless required by applicable law or agreed to in writing,
// software distributed under the License is distributed on an
// "AS IS" BASIS, WITHOUT WARRANTIES OR CONDITIONS OF ANY
// KIND, either express or implied.  See the License for the
// specific language governing permissions and limitations
// under the License.

import ballerina/http;
import ballerina/uuid;

# Client for Google Calendar connector.
# 
# + calendarClient - HTTP client endpoint
@display {label: "Google Calendar Client"}
public client class Client {
    public http:Client calendarClient;
    CalendarConfiguration calendarConfiguration;

    public function init(CalendarConfiguration calendarConfig) returns error? {
        self.calendarConfiguration = calendarConfig;
        http:ClientSecureSocket? socketConfig = calendarConfig?.secureSocketConfig;

        self.calendarClient = check new (BASE_URL, {
            auth: calendarConfig.oauth2Config,
            secureSocket: socketConfig
        });
    }

    # Get Calendars
    # 
    # + optional - Record that contains optionals
    # + return - Stream of Calendars on success else an error
    @display {label: "Get calendars"}
    remote function getCalendars(@display {label: "Optional query parameters"} CalendarListOptional? optional = ()) 
                                 returns @tainted @display {label: "Stream of Calendars"} stream<Calendar>|error {
        Calendar[] allCalendars = [];
        return getCalendarsStream(self.calendarClient, allCalendars, optional);
    }

    # Create a calendar.
    # 
    # + title - Calendar name
    # + return - Created Event on success else an error
    @display {label: "Create calendar"}
    remote function createCalendar(@display {label: "Calendar name"} string title) 
                                   returns @tainted @display {label: "Calendar"} CalendarResource|error {
        http:Request req = new;
        string path = prepareUrl([CALENDAR_PATH, CALENDAR]);
        json payload = {
            summary: title
        };
        req.setJsonPayload(payload);
        var response = self.calendarClient->post(path, req);
        json result = check checkAndSetErrors(response);
        return toCalendar(result);
    }

    # Delete a calendar.
    # 
    # + calendarId - Calendar id
<<<<<<< HEAD
    # + return - Error on failure
    remote function deleteCalendar(string calendarId) returns @tainted error? {
=======
    # + return - True on success, else an error
    @display {label: "Delete calendar"}
    remote function deleteCalendar(@display {label: "Calendar id"} string calendarId) 
                                   returns @tainted @display {label: "Result"} boolean|error {
>>>>>>> f01af9a9
        string path = prepareUrl([CALENDAR_PATH, CALENDAR, calendarId]);
        var httpResponse = self.calendarClient->delete(path);
        _ = check checkAndSetErrors(httpResponse);
    }

    # Create an event.
    # 
    # + calendarId - Calendar id
    # + event - Record that contains event information.
    # + optional - Record that contains optional query parameters
    # + return - Created Event on success else an error
    @display {label: "Create event"}
    remote function createEvent(@display {label: "Calendar id"} string calendarId, 
                                @display {label: "Event details"} InputEvent event, 
                                @display {label: "Optional query parameters"} CreateEventOptional? optional = ()) 
                                returns @tainted @display {label: "Event"} Event|error {
        json payload = check event.cloneWithType(json);
        http:Request req = new;
        string path = prepareUrlWithEventOptional(calendarId, optional);
        req.setJsonPayload(payload);
        var response = self.calendarClient->post(path, req);
        json result = check checkAndSetErrors(response);
        return toEvent(result);
    }
           
    # Create an event based on a simple text string.
    # 
    # + calendarId - Calendar id
    # + text - Event description
    # + sendUpdates - Configuration for notifing the creation.
    # + return - Created event id on success else an error
    @display {label: "Create quick add event"}
    remote function quickAddEvent(@display {label: "Calendar id"} string calendarId, 
                                  @display {label: "Event description"} string text, 
                                  @display {label: "Send updates of creation"} string? sendUpdates = ()) 
                                  returns @tainted @display {label: "Event"} Event|error {
        string path = prepareUrl([CALENDAR_PATH, CALENDAR, calendarId, EVENTS, QUICK_ADD]);
        if (sendUpdates is string) {
            path = prepareQueryUrl([path], [TEXT, SEND_UPDATES], [text, sendUpdates]);
        } else {
            path = prepareQueryUrl([path], [TEXT], [text]);
        }
        var response = self.calendarClient->post(path, ());
        json result = check checkAndSetErrors(response);
        return toEvent(result);
    }

    # Update an existing event.
    # 
    # + calendarId - calendar id
    # + eventId - event Id
    # + event - Record that contains updated information
    # + optional - Record that contains optional query parameters
    # + return - Updated event on success else an error
    @display {label: "Update existing event"}
    remote function updateEvent(@display {label: "Calendar id"} string calendarId, 
                                @display {label: "Event id"} string eventId, 
                                @display {label: "Event details"} InputEvent event, 
                                @display {label: "Optional query parameters"} CreateEventOptional? optional = ())
                                returns @tainted @display {label: "Event"} Event|error {
        json payload = check event.cloneWithType(json);
        http:Request req = new;
        string path = prepareUrlWithEventOptional(calendarId, optional, eventId);
        req.setJsonPayload(payload);
        var response = self.calendarClient->put(path, req);
        json result = check checkAndSetErrors(response);
        return toEvent(result);      
    }

    # Get all events.
    # 
    # + calendarId - Calendar id
    # + count - Number events required (optional)
    # + syncToken - Token for getting incremental sync
    # + pageToken - Token for retrieving next page
    # + return - Event stream on success, else an error
    @display {label: "Get events"}
    remote function getEvents(@display {label: "Calendar id"} string calendarId, 
                              @display {label: "Number of events required (optional)"} int? count = (), 
                              @display {label: "Token for incremental sync (optional)"} string? syncToken = (), 
                              @display {label: "Token for retrieving next page (optional)"} string? pageToken = ())
                              returns @tainted @display {label: "Stream of Event"} stream<Event>|error {
        EventStreamResponse response = check self->getEventResponse(calendarId, count, syncToken, pageToken);
        stream<Event>? events = response?.items;
        if (events is stream<Event>) {
            return events;
        }
        return error(ERR_EVENTS);       
    }

    # Get an event.
    # 
    # + calendarId - Calendar id
    # + eventId - Event id
    # + return - An Event object on success, else an error 
    @display {label: "Get an event"}
    remote function getEvent(@display {label: "Calendar id"} string calendarId, 
                             @display {label: "Event id"} string eventId) 
                             returns @tainted @display {label: "Event"} Event|error {
        string path = prepareUrl([CALENDAR_PATH, CALENDAR, calendarId, EVENTS, eventId]);
        var httpResponse = self.calendarClient->get(path);
        json resp = check checkAndSetErrors(httpResponse);
        return toEvent(resp);
    }

    # Delete an event.
    # 
    # + calendarId - Calendar id
    # + eventId - Event id
<<<<<<< HEAD
    # + return - Error on failure
    remote function deleteEvent(string calendarId, string eventId) returns @tainted error? {
=======
    # + return - True on success, else an error
    @display {label: "Delete event"}
    remote function deleteEvent(@display {label: "Calendar id"} string calendarId, 
                                @display {label: "Event id"} string eventId) 
                                returns @tainted @display {label: "Result"} boolean|error {
>>>>>>> f01af9a9
        string path = prepareUrl([CALENDAR_PATH, CALENDAR, calendarId, EVENTS, eventId]);
        var httpResponse = self.calendarClient->delete(path);
        _ = check checkAndSetErrors(httpResponse);
    }

    # Create subscription to get notification.
    # 
    # + calendarId - Calendar id
    # + address - The address where notifications are delivered for this channel
    # + expiration - The time-to-live in seconds for the notification channel
    # + return - WatchResponse object on success else an error
<<<<<<< HEAD
    remote function watchEvents(string calendarId, string address, string? expiration = ()) returns @tainted WatchResponse|error {
        json payload;
        if (expiration is string) {
            payload = {
                id: uuid:createType1AsString(),
                token: uuid:createType1AsString(),
                'type: WEBHOOK,
                address: address,
                params: {
                    ttl: expiration
                }           
            };
        } else {
            payload = {
                id: uuid:createType1AsString(),
                token: uuid:createType1AsString(),
                'type: WEBHOOK,
                address: address         
            };
        }
=======
    @display {label: "Create notification subscription"}
    remote function watchEvents(@display {label: "Calendar id"} string calendarId, 
                                @display {label: "Subscription configuration"} WatchConfiguration config) 
                                returns @tainted @display {label: "Subscription result"} WatchResponse|error {
        json payload = check config.cloneWithType(json);
>>>>>>> f01af9a9
        http:Request req = new;
        string path = prepareUrl([CALENDAR_PATH, CALENDAR, calendarId, EVENTS, WATCH]);
        req.setJsonPayload(payload);
        var response = self.calendarClient->post(path, req);
        json result = check checkAndSetErrors(response);
        return toWatchResponse(result);
    }

    # Stop channel from subscription
    # 
    # + id - Channel id
    # + resourceId - Id of resource being watched
    # + token - An arbitrary string delivered to the target address with each notification (optional)
<<<<<<< HEAD
    # + return - Error on failure
    remote function stopChannel(string id, string resourceId, string? token = ()) returns @tainted error? {
=======
    # + return - true on success else an error
    @display {label: "Stop channel from subscription"}
    remote function stopChannel(@display {label: "Channel id"} string id, 
                                @display {label: "Resource id"} string resourceId, 
                                @display {label: "An arbitrary string to not being spoofed (optional)"} string? token 
                                = ()) returns @tainted @display {label: "Result"} boolean|error {
>>>>>>> f01af9a9
        json payload = {
            id: id,
            resourceId: resourceId,
            token: token
        };
        string path = prepareUrl([CALENDAR_PATH, CHANNELS, STOP]);
        http:Request req = new;
        req.setJsonPayload(payload);
        var response = self.calendarClient->post(path, req);
        _ = check checkAndSetErrors(response);
    }

    # Get event response.
    # 
    # + calendarId - Calendar id
    # + count - Number events required (optional)
    # + syncToken - Token for getting incremental sync
    # + pageToken - Token for retrieving next page
    # + return - List of EventResponse object on success, else an error
    @display {label: "Get event response"}
    remote function getEventResponse(@display {label: "Calendar id"} string calendarId, 
                                    @display {label: "Number of events required (optional)"} int? count = (), 
                                    @display {label: "Token for incremental sync (optional)"} string? syncToken = (), 
                                    @display {label: "Token for retrieving next page (optional)"} string? pageToken = ())
                                    returns @tainted @display {label: "Event response"} EventStreamResponse|error {
        EventStreamResponse response = {};
        Event[] allEvents = [];
        return getEventsStream(self.calendarClient, calendarId, response, allEvents, count, syncToken, pageToken);
    }
}

# Holds the parameters used to create a `Client`.
#
# + secureSocketConfig - OAuth2 configuration
# + oauth2Config - Secure socket configuration  
public type CalendarConfiguration record {
    http:OAuth2DirectTokenConfig oauth2Config;
    http:ClientSecureSocket secureSocketConfig?;
};<|MERGE_RESOLUTION|>--- conflicted
+++ resolved
@@ -40,7 +40,7 @@
     # + optional - Record that contains optionals
     # + return - Stream of Calendars on success else an error
     @display {label: "Get calendars"}
-    remote function getCalendars(@display {label: "Optional query parameters"} CalendarListOptional? optional = ()) 
+    remote function getCalendars(@display {label: "Optional query parameters"} CalendarListOptional? optional = ())
                                  returns @tainted @display {label: "Stream of Calendars"} stream<Calendar>|error {
         Calendar[] allCalendars = [];
         return getCalendarsStream(self.calendarClient, allCalendars, optional);
@@ -51,7 +51,7 @@
     # + title - Calendar name
     # + return - Created Event on success else an error
     @display {label: "Create calendar"}
-    remote function createCalendar(@display {label: "Calendar name"} string title) 
+    remote function createCalendar(@display {label: "Calendar name"} string title)
                                    returns @tainted @display {label: "Calendar"} CalendarResource|error {
         http:Request req = new;
         string path = prepareUrl([CALENDAR_PATH, CALENDAR]);
@@ -67,15 +67,10 @@
     # Delete a calendar.
     # 
     # + calendarId - Calendar id
-<<<<<<< HEAD
     # + return - Error on failure
-    remote function deleteCalendar(string calendarId) returns @tainted error? {
-=======
-    # + return - True on success, else an error
     @display {label: "Delete calendar"}
-    remote function deleteCalendar(@display {label: "Calendar id"} string calendarId) 
-                                   returns @tainted @display {label: "Result"} boolean|error {
->>>>>>> f01af9a9
+    remote function deleteCalendar(@display {label: "Calendar id"} string calendarId)
+                                   returns @tainted error? {
         string path = prepareUrl([CALENDAR_PATH, CALENDAR, calendarId]);
         var httpResponse = self.calendarClient->delete(path);
         _ = check checkAndSetErrors(httpResponse);
@@ -88,9 +83,9 @@
     # + optional - Record that contains optional query parameters
     # + return - Created Event on success else an error
     @display {label: "Create event"}
-    remote function createEvent(@display {label: "Calendar id"} string calendarId, 
-                                @display {label: "Event details"} InputEvent event, 
-                                @display {label: "Optional query parameters"} CreateEventOptional? optional = ()) 
+    remote function createEvent(@display {label: "Calendar id"} string calendarId,
+                                @display {label: "Event details"} InputEvent event,
+                                @display {label: "Optional query parameters"} CreateEventOptional? optional = ())
                                 returns @tainted @display {label: "Event"} Event|error {
         json payload = check event.cloneWithType(json);
         http:Request req = new;
@@ -108,9 +103,9 @@
     # + sendUpdates - Configuration for notifing the creation.
     # + return - Created event id on success else an error
     @display {label: "Create quick add event"}
-    remote function quickAddEvent(@display {label: "Calendar id"} string calendarId, 
-                                  @display {label: "Event description"} string text, 
-                                  @display {label: "Send updates of creation"} string? sendUpdates = ()) 
+    remote function quickAddEvent(@display {label: "Calendar id"} string calendarId,
+                                  @display {label: "Event description"} string text,
+                                  @display {label: "Send updates of creation"} string? sendUpdates = ())
                                   returns @tainted @display {label: "Event"} Event|error {
         string path = prepareUrl([CALENDAR_PATH, CALENDAR, calendarId, EVENTS, QUICK_ADD]);
         if (sendUpdates is string) {
@@ -131,9 +126,9 @@
     # + optional - Record that contains optional query parameters
     # + return - Updated event on success else an error
     @display {label: "Update existing event"}
-    remote function updateEvent(@display {label: "Calendar id"} string calendarId, 
-                                @display {label: "Event id"} string eventId, 
-                                @display {label: "Event details"} InputEvent event, 
+    remote function updateEvent(@display {label: "Calendar id"} string calendarId,
+                                @display {label: "Event id"} string eventId,
+                                @display {label: "Event details"} InputEvent event,
                                 @display {label: "Optional query parameters"} CreateEventOptional? optional = ())
                                 returns @tainted @display {label: "Event"} Event|error {
         json payload = check event.cloneWithType(json);
@@ -153,9 +148,9 @@
     # + pageToken - Token for retrieving next page
     # + return - Event stream on success, else an error
     @display {label: "Get events"}
-    remote function getEvents(@display {label: "Calendar id"} string calendarId, 
-                              @display {label: "Number of events required (optional)"} int? count = (), 
-                              @display {label: "Token for incremental sync (optional)"} string? syncToken = (), 
+    remote function getEvents(@display {label: "Calendar id"} string calendarId,
+                              @display {label: "Number of events required (optional)"} int? count = (),
+                              @display {label: "Token for incremental sync (optional)"} string? syncToken = (),
                               @display {label: "Token for retrieving next page (optional)"} string? pageToken = ())
                               returns @tainted @display {label: "Stream of Event"} stream<Event>|error {
         EventStreamResponse response = check self->getEventResponse(calendarId, count, syncToken, pageToken);
@@ -172,8 +167,8 @@
     # + eventId - Event id
     # + return - An Event object on success, else an error 
     @display {label: "Get an event"}
-    remote function getEvent(@display {label: "Calendar id"} string calendarId, 
-                             @display {label: "Event id"} string eventId) 
+    remote function getEvent(@display {label: "Calendar id"} string calendarId,
+                             @display {label: "Event id"} string eventId)
                              returns @tainted @display {label: "Event"} Event|error {
         string path = prepareUrl([CALENDAR_PATH, CALENDAR, calendarId, EVENTS, eventId]);
         var httpResponse = self.calendarClient->get(path);
@@ -185,16 +180,11 @@
     # 
     # + calendarId - Calendar id
     # + eventId - Event id
-<<<<<<< HEAD
     # + return - Error on failure
-    remote function deleteEvent(string calendarId, string eventId) returns @tainted error? {
-=======
-    # + return - True on success, else an error
     @display {label: "Delete event"}
-    remote function deleteEvent(@display {label: "Calendar id"} string calendarId, 
-                                @display {label: "Event id"} string eventId) 
-                                returns @tainted @display {label: "Result"} boolean|error {
->>>>>>> f01af9a9
+    remote function deleteEvent(@display {label: "Calendar id"} string calendarId,
+                                @display {label: "Event id"} string eventId)
+                                returns @tainted error? {
         string path = prepareUrl([CALENDAR_PATH, CALENDAR, calendarId, EVENTS, eventId]);
         var httpResponse = self.calendarClient->delete(path);
         _ = check checkAndSetErrors(httpResponse);
@@ -206,34 +196,30 @@
     # + address - The address where notifications are delivered for this channel
     # + expiration - The time-to-live in seconds for the notification channel
     # + return - WatchResponse object on success else an error
-<<<<<<< HEAD
-    remote function watchEvents(string calendarId, string address, string? expiration = ()) returns @tainted WatchResponse|error {
+    @display {label: "Create notification subscription"}
+    remote function watchEvents(@display {label: "Calendar id"} string calendarId,
+                                @display {label: "Callback URL"} string address,
+                                @display {label: "Expiration time"} string? expiration = ())
+                                returns @tainted @display {label: "Subscription result"} WatchResponse|error {
         json payload;
         if (expiration is string) {
-            payload = {
-                id: uuid:createType1AsString(),
-                token: uuid:createType1AsString(),
-                'type: WEBHOOK,
-                address: address,
-                params: {
-                    ttl: expiration
-                }           
-            };
+           payload = {
+               id: uuid:createType1AsString(),
+               token: uuid:createType1AsString(),
+               'type: WEBHOOK,
+               address: address,
+               params: {
+                   ttl: expiration
+               }
+           };
         } else {
-            payload = {
-                id: uuid:createType1AsString(),
-                token: uuid:createType1AsString(),
-                'type: WEBHOOK,
-                address: address         
-            };
+           payload = {
+               id: uuid:createType1AsString(),
+               token: uuid:createType1AsString(),
+               'type: WEBHOOK,
+               address: address
+           };
         }
-=======
-    @display {label: "Create notification subscription"}
-    remote function watchEvents(@display {label: "Calendar id"} string calendarId, 
-                                @display {label: "Subscription configuration"} WatchConfiguration config) 
-                                returns @tainted @display {label: "Subscription result"} WatchResponse|error {
-        json payload = check config.cloneWithType(json);
->>>>>>> f01af9a9
         http:Request req = new;
         string path = prepareUrl([CALENDAR_PATH, CALENDAR, calendarId, EVENTS, WATCH]);
         req.setJsonPayload(payload);
@@ -247,17 +233,12 @@
     # + id - Channel id
     # + resourceId - Id of resource being watched
     # + token - An arbitrary string delivered to the target address with each notification (optional)
-<<<<<<< HEAD
     # + return - Error on failure
-    remote function stopChannel(string id, string resourceId, string? token = ()) returns @tainted error? {
-=======
-    # + return - true on success else an error
     @display {label: "Stop channel from subscription"}
-    remote function stopChannel(@display {label: "Channel id"} string id, 
-                                @display {label: "Resource id"} string resourceId, 
-                                @display {label: "An arbitrary string to not being spoofed (optional)"} string? token 
-                                = ()) returns @tainted @display {label: "Result"} boolean|error {
->>>>>>> f01af9a9
+    remote function stopChannel(@display {label: "Channel id"} string id,
+                                @display {label: "Resource id"} string resourceId,
+                                @display {label: "An arbitrary string to not being spoofed (optional)"} string? token
+                                = ()) returns error? {
         json payload = {
             id: id,
             resourceId: resourceId,
@@ -278,9 +259,9 @@
     # + pageToken - Token for retrieving next page
     # + return - List of EventResponse object on success, else an error
     @display {label: "Get event response"}
-    remote function getEventResponse(@display {label: "Calendar id"} string calendarId, 
-                                    @display {label: "Number of events required (optional)"} int? count = (), 
-                                    @display {label: "Token for incremental sync (optional)"} string? syncToken = (), 
+    remote function getEventResponse(@display {label: "Calendar id"} string calendarId,
+                                    @display {label: "Number of events required (optional)"} int? count = (),
+                                    @display {label: "Token for incremental sync (optional)"} string? syncToken = (),
                                     @display {label: "Token for retrieving next page (optional)"} string? pageToken = ())
                                     returns @tainted @display {label: "Event response"} EventStreamResponse|error {
         EventStreamResponse response = {};
@@ -292,7 +273,7 @@
 # Holds the parameters used to create a `Client`.
 #
 # + secureSocketConfig - OAuth2 configuration
-# + oauth2Config - Secure socket configuration  
+# + oauth2Config - Secure socket configuration
 public type CalendarConfiguration record {
     http:OAuth2DirectTokenConfig oauth2Config;
     http:ClientSecureSocket secureSocketConfig?;
