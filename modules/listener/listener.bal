--- conflicted
+++ resolved
@@ -18,13 +18,10 @@
 import ballerina/log;
 import ballerinax/googleapis_calendar as calendar;
 
-<<<<<<< HEAD
-# Listener for Google Calendar connector   
-=======
 string? syncToken = ();
 
+# Listener for Google Calendar connector
 @display {label: "Google Calendar Listener"}
->>>>>>> f01af9a9
 public class Listener {
     private http:Listener httpListener;
     private calendar:Client calendarClient;
@@ -35,7 +32,7 @@
     private string channelId = "";
     private string? syncToken = ();
 
-    public isolated function init(int port, calendar:Client calendarClient, string calendarId, string address, 
+    public isolated function init(int port, calendar:Client calendarClient, string calendarId, string address,
                                     string? expiration = ()) returns error? {
         self.httpListener = check new (port);
         self.calendarClient = calendarClient;
@@ -45,7 +42,7 @@
     }
 
     public function attach(service object {} s, string[]|string? name = ()) returns @tainted error? {
-        calendar:WatchResponse res = check self.calendarClient->watchEvents(self.calendarId, self.address, 
+        calendar:WatchResponse res = check self.calendarClient->watchEvents(self.calendarId, self.address,
             self.expiration);
         self.resourceId = res.resourceId;
         self.channelId = res.id;
@@ -101,7 +98,7 @@
                         string? updated = event?.value?.updated;
                         calendar:Time? 'start = event?.value?.'start;
                         calendar:Time? end = event?.value?.end;
-                        info.eventType = (created is string && updated is string && 'start is calendar:Time && 
+                        info.eventType = (created is string && updated is string && 'start is calendar:Time &&
                             end is calendar:Time) ? ((created.substring(0, 19) == updated.substring(0, 19)) ?
                             CREATED : UPDATED) : DELETED;
                         return info;
